const dbus = require('dbus-next');
const crypto = require('crypto');
const xor = require('buffer-xor');
const EventEmitter = require('events');

const debug = true;
const verbose = false;

const consoleLogger = (...msg) => console.debug('plejd-ble', ...msg);

const getLogger = (shouldLog) => shouldLog ? consoleLogger : () => {};


const logger = getLogger(debug);
const vrbLogger = getLogger(verbose);

// UUIDs
const PLEJD_SERVICE = '31ba0001-6085-4726-be45-040c957391b5';
const DATA_UUID = '31ba0004-6085-4726-be45-040c957391b5';
const LAST_DATA_UUID = '31ba0005-6085-4726-be45-040c957391b5';
const AUTH_UUID = '31ba0009-6085-4726-be45-040c957391b5';
const PING_UUID = '31ba000a-6085-4726-be45-040c957391b5';

const BLE_CMD_DIM_CHANGE = '00c8';
const BLE_CMD_DIM2_CHANGE = '0098';
const BLE_CMD_STATE_CHANGE = '0097';
const BLE_CMD_SCENE_TRIG = '0021';

const BLUEZ_SERVICE_NAME = 'org.bluez';
const DBUS_OM_INTERFACE = 'org.freedesktop.DBus.ObjectManager';
const DBUS_PROP_INTERFACE = 'org.freedesktop.DBus.Properties';

const BLUEZ_ADAPTER_ID = 'org.bluez.Adapter1';
const BLUEZ_DEVICE_ID = 'org.bluez.Device1';
const GATT_SERVICE_ID = 'org.bluez.GattService1';
const GATT_CHRC_ID = 'org.bluez.GattCharacteristic1';

const MAX_TRANSITION_STEPS_PER_SECOND = 5; // Could be made a setting
const MAX_RETRY_COUNT = 5; // Could be made a setting

class PlejdService extends EventEmitter {
  constructor(cryptoKey, devices, sceneManager, connectionTimeout, writeQueueWaitTime, keepAlive = false) {
    super();

    this.cryptoKey = Buffer.from(cryptoKey.replace(/-/g, ''), 'hex');

    this.sceneManager = sceneManager;
    this.connectedDevice = null;
    this.plejdService = null;
    this.bleDevices = [];
    this.bleDeviceTransitionTimers = {};
    this.plejdDevices = {};
    this.devices = devices;
    this.connectEventHooked = false;
    this.connectionTimeout = connectionTimeout;
    this.writeQueueWaitTime = writeQueueWaitTime;
    this.writeQueue = [];
    this.writeQueueRef = null;
<<<<<<< HEAD
    
=======
    this.delayedInit = null;

    this.maxQueueLengthTarget = MAX_WRITEQUEUE_LENGTH_TARGET || this.devices.length || 5;
    logger('Max global transition queue length target', this.maxQueueLengthTarget)

>>>>>>> fe8d2b84
    // Holds a reference to all characteristics
    this.characteristics = {
      data: null,
      lastData: null,
      lastDataProperties: null,
      auth: null,
      ping: null
    };

    this.bus = dbus.systemBus();
    this.adapter = null;

    logger('wiring events and waiting for BLE interface to power up.');
    this.wireEvents();
  }

  async init() {
    if (this.objectManager) {
      this.objectManager.removeAllListeners();
    }

    this.bleDevices = [];
    this.connectedDevice = null;

    this.characteristics = {
      data: null,
      lastData: null,
      lastDataProperties: null,
      auth: null,
      ping: null
    };

    clearInterval(this.pingRef);
    clearTimeout(this.writeQueueRef);
    console.log('init()');

    let bluez = null;
    try {
      console.log("Initializing bluez...");
      bluez = await this.bus.getProxyObject(BLUEZ_SERVICE_NAME, '/');
    }
    catch {
      console.error("Could not open bluez dbus proxy object. Something is wrong with the Bluetooth/Dbus setup. No point in continuing.");
      return;
    }
    try {
      this.objectManager = await bluez.getInterface(DBUS_OM_INTERFACE);
    }
    catch {
      console.error("Could not get objectmanager");
      return;
    }

    // We need to find the ble interface which implements the Adapter1 interface
    const managedObjects = await this.objectManager.GetManagedObjects();
    let result = await this._getInterface(managedObjects, BLUEZ_ADAPTER_ID);

    if (result) {
      this.adapter = result[1];
    }

    if (!this.adapter) {
      console.log('plejd-ble: error: unable to find a bluetooth adapter that is compatible.');
      return;
    }
    logger("Got adapter");

    logger('Iterating', Object.keys(managedObjects).length, " bluetooth devices");
    for (let path of Object.keys(managedObjects)) {
      const interfaces = Object.keys(managedObjects[path]);

      if (interfaces.indexOf(BLUEZ_DEVICE_ID) > -1) {
        const proxyObject = await this.bus.getProxyObject(BLUEZ_SERVICE_NAME, path);
        const device = await proxyObject.getInterface(BLUEZ_DEVICE_ID);

        const connected = managedObjects[path][BLUEZ_DEVICE_ID].Connected.value;

        if (connected) {
          console.log('plejd-ble: disconnecting ' + path);
          await device.Disconnect();
        }

        await this.adapter.RemoveDevice(path);
      }
    }

    this.objectManager.on('InterfacesAdded', this.onInterfacesAdded.bind(this));

    this.adapter.SetDiscoveryFilter({
      'UUIDs': new dbus.Variant('as', [PLEJD_SERVICE]),
      'Transport': new dbus.Variant('s', 'le')
    });

    try {
      logger("Starting discovery...");
      await this.adapter.StartDiscovery();
    } catch (err) {
      console.log('plejd-ble: error: failed to start discovery. Make sure no other add-on is currently scanning.');
      return;
    }
<<<<<<< HEAD

    logger("Main init done, starting internal init in 1s");
    setTimeout(async () => {
      await this._internalInit();
    }, this.connectionTimeout * 1000);
=======
    return new Promise(resolve => setTimeout(() => resolve(this._internalInit()), this.connectionTimeout * 1000));
>>>>>>> fe8d2b84
  }

  async _internalInit() {
    logger('got ', this.bleDevices.length, ' device(s).');

    for (const plejd of this.bleDevices) {
      logger('inspecting ', plejd['path']);

      try {
        const proxyObject = await this.bus.getProxyObject(BLUEZ_SERVICE_NAME, plejd['path']);
        const device = await proxyObject.getInterface(BLUEZ_DEVICE_ID);
        const properties = await proxyObject.getInterface(DBUS_PROP_INTERFACE);

        plejd['rssi'] = (await properties.Get(BLUEZ_DEVICE_ID, 'RSSI')).value;
        plejd['instance'] = device;

        const segments = plejd['path'].split('/');
        let fixedPlejdPath = segments[segments.length - 1].replace('dev_', '');
        fixedPlejdPath = fixedPlejdPath.replace(/_/g, '');
        plejd['device'] = this.devices.find(x => x.serialNumber === fixedPlejdPath);

        logger('discovered ', plejd['path'] + ' with rssi ' + plejd['rssi']);
      } catch (err) {
        console.log('plejd-ble: failed inspecting ' + plejd['path'] + ' error: ' + err);
      }
    }

    const sortedDevices = this.bleDevices.sort((a, b) => b['rssi'] - a['rssi']);
    let connectedDevice = null;

    for (const plejd of sortedDevices) {
      try {
        if (plejd['instance']) {
          console.log('plejd-ble: connecting to ' + plejd['path']);
          await plejd['instance'].Connect();
          connectedDevice = plejd;
          break
        }
      } catch (err) {
        console.log('plejd-ble: warning: unable to connect, will retry. ' + err);
      }
    }

    setTimeout(async () => {
      await this.onDeviceConnected(connectedDevice);
      await this.adapter.StopDiscovery();
    }, this.connectionTimeout * 1000);
  }

  async _getInterface(managedObjects, iface) {
    const managedPaths = Object.keys(managedObjects);

    for (let path of managedPaths) {
      const pathInterfaces = Object.keys(managedObjects[path]);
      if (pathInterfaces.indexOf(iface) > -1) {
        logger('found ble interface \'', iface, '\' at ', path);
        try {
          const adapterObject = await this.bus.getProxyObject(BLUEZ_SERVICE_NAME, path);
          return [path, adapterObject.getInterface(iface), adapterObject];
        } catch (err) {
          console.log('plejd-ble: error: failed to get interface \'' + iface + '\': ' + err);
        }
      }
    }

    return null;
  }

  async onInterfacesAdded(path, interfaces) {
    // const [adapter, dev, service, characteristic] = path.split('/').slice(3);
    const interfaceKeys = Object.keys(interfaces);

    if (interfaceKeys.indexOf(BLUEZ_DEVICE_ID) > -1) {
      if (interfaces[BLUEZ_DEVICE_ID]['UUIDs'].value.indexOf(PLEJD_SERVICE) > -1) {
        logger('found Plejd service on ', path);
        if (!this.bleDevices.some(d => d.path === path)) {
          this.bleDevices.push({
            'path': path
          });
          vrbLogger("Updated bleDevices to ", this.bleDevices);
        }
      } else {
        console.log('uh oh, no Plejd device.');
      }
    }
  }

  updateSettings(settings) {
    if (settings.debug) {
      debug = 'console';
    } else {
      debug = '';
    }
  }

  turnOn(deviceId, command) {
    console.log('Plejd got turn on command for ', deviceId, ', brightness ', command.brightness, ', transition ', command.transition);
    this._transitionTo(deviceId, command.brightness, command.transition);
  }

  turnOff(deviceId, command) {
    console.log('Plejd got turn off command for ', deviceId, ', transition ', command.transition);
    this._transitionTo(deviceId, 0, command.transition);
  }


  _clearDeviceTransitionTimer(deviceId) {
    if (this.bleDeviceTransitionTimers[deviceId]) {
      clearInterval(this.bleDeviceTransitionTimers[deviceId]);
    }
  }

  _transitionTo(deviceId, targetBrightness, transition) {
    const initialBrightness = this.plejdDevices[deviceId] ? this.plejdDevices[deviceId].state && this.plejdDevices[deviceId].dim : null;
    this._clearDeviceTransitionTimer(deviceId);

    const isDimmable = this.devices.find(d => d.id === deviceId).dimmable;

    if (transition > 1 && isDimmable && (initialBrightness || initialBrightness === 0) && (targetBrightness || targetBrightness === 0) && targetBrightness !== initialBrightness) {
      // Transition time set, known initial and target brightness
      // Calculate transition interval time based on delta brightness and max steps per second
      // During transition, measure actual transition interval time and adjust stepping continously
      // If transition <= 1 second, Plejd will do a better job than we can in transitioning so transitioning will be skipped

      const deltaBrightness = targetBrightness - initialBrightness;
      const transitionSteps = Math.min(Math.abs(deltaBrightness), MAX_TRANSITION_STEPS_PER_SECOND * transition);
      const transitionInterval = transition * 1000 / transitionSteps;

      logger('transitioning from', initialBrightness, 'to', targetBrightness, 'in', transition, 'seconds.');
      logger('delta brightness', deltaBrightness, ', steps ', transitionSteps, ', interval', transitionInterval, 'ms');

      const dtStart = new Date();

      let nSteps = 0;

      this.bleDeviceTransitionTimers[deviceId] = setInterval(() => {
        let tElapsedMs = (new Date().getTime() - dtStart.getTime());
        let tElapsed = tElapsedMs / 1000;

        if (tElapsed > transition || tElapsed < 0) {
          tElapsed = transition;
        }

        let newBrightness = parseInt(initialBrightness + deltaBrightness * tElapsed / transition);


        if (tElapsed === transition) {
          nSteps++;
          this._clearDeviceTransitionTimer(deviceId);
          newBrightness = targetBrightness;
          logger('Completing queueing transition from', initialBrightness, 'to', targetBrightness, 'in ', tElapsedMs, 'ms. Steps', nSteps);
          this._setBrightness(deviceId, newBrightness, true);
        }
        else {
          nSteps++;
          this._setBrightness(deviceId, newBrightness, false);
        }

      }, transitionInterval);
    }
    else {
      if (transition && isDimmable) {
        logger('Could not transition light change. Either initial value is unknown or change is too small. Requested from', initialBrightness, 'to', targetBrightness)
      }
      this._setBrightness(deviceId, targetBrightness, true);
    }
  }

  _setBrightness(deviceId, brightness, shouldRetry) {
    if (!brightness && brightness !== 0) {
<<<<<<< HEAD
      logger('No brightness specified, Queueing turning on ', deviceId, ' to previous known.');
      var payload = Buffer.from((deviceId).toString(16).padStart(2, '0') + '0110009701', 'hex');
      this.writeQueue.unshift({deviceId: deviceId, log: 'ON', shouldRetry: shouldRetry, payload: payload});
    } 
=======
      logger('no brightness specified, setting ', id, ' to previous known.');
      var payload = Buffer.from((id).toString(16).padStart(2, '0') + '0110009701', 'hex');
      this.writeQueue.unshift(payload);
    }
>>>>>>> fe8d2b84
    else {
      if (brightness <= 0) {
        this._turnOff(deviceId, shouldRetry);
      }
      else {
        if (brightness > 255) {
          brightness = 255;
        }
<<<<<<< HEAD
  
        logger('Queueing ', deviceId, 'brightness to ' + brightness);
        const brightnessVal = brightness << 8 | brightness;
        var payload = Buffer.from((deviceId).toString(16).padStart(2, '0') + '0110009801' + (brightnessVal).toString(16).padStart(4, '0'), 'hex');
        this.writeQueue.unshift({deviceId: deviceId, log: 'DIM ' + brightness, shouldRetry: shouldRetry, payload: payload});
=======

        logger('Setting ', id, 'brightness to ' + brightness);
        brightness = brightness << 8 | brightness;
        var payload = Buffer.from((id).toString(16).padStart(2, '0') + '0110009801' + (brightness).toString(16).padStart(4, '0'), 'hex');
>>>>>>> fe8d2b84
      }
    }
  }

  _turnOff(deviceId, shouldRetry) {
    logger('Queueing turning off ', deviceId);
    var payload = Buffer.from((deviceId).toString(16).padStart(2, '0') + '0110009700', 'hex');
    this.writeQueue.unshift({deviceId: deviceId, log: 'OFF', shouldRetry: shouldRetry, payload: payload});
  }

  triggerScene(sceneIndex) {
    console.log('triggering scene with ID', sceneIndex);
    this.sceneManager.executeScene(sceneIndex, this);
  }

  async authenticate() {
    console.log('authenticate()');
    const self = this;

    try {
      vrbLogger('sending challenge to device');
      await this.characteristics.auth.WriteValue([0], {});
      vrbLogger('reading response from device');
      const challenge = await this.characteristics.auth.ReadValue({});
      const response = this._createChallengeResponse(this.cryptoKey, Buffer.from(challenge));
      vrbLogger('responding to authenticate');
      await this.characteristics.auth.WriteValue([...response], {});
    } catch (err) {
      console.log('plejd-ble: error: failed to authenticate: ' + err);
    }

    // auth done, start ping
    this.startPing();
    this.startWriteQueue();

    // After we've authenticated, we need to hook up the event listener
    // for changes to lastData.
    this.characteristics.lastDataProperties.on('PropertiesChanged', this.onLastDataUpdated.bind(this));
    this.characteristics.lastData.StartNotify();
  }

<<<<<<< HEAD
  async write(data) {
    if (!this.plejdService || !this.characteristics.data) {
      logger("plejdService or characteristics not available");
      return false;
=======
  async throttledInit(delay) {
    if(this.delayedInit){
      return this.delayedInit;
    }
   this.delayedInit = new Promise((resolve) => setTimeout(async () => {
     const result = await this.init();
     this.delayedInit = null;
     resolve(result)
   }, delay))
   return this.delayedInit;
  }

  async write(data, retry = true) {
    if (!data || !this.plejdService || !this.characteristics.data) {
      return;
>>>>>>> fe8d2b84
    }

    try {
      vrbLogger('Sending ', data.length, ' byte(s) of data to Plejd', data);
      const encryptedData = this._encryptDecrypt(this.cryptoKey, this.plejdService.addr, data);
      await this.characteristics.data.WriteValue([...encryptedData], {});
      return true;
    } catch (err) {
      if (err.message === 'In Progress') {
        logger('write failed due to "In progress" ', err);
      }
<<<<<<< HEAD
      else {
        logger('write failed ', err);
      }
      return false;
=======
      console.log('plejd-ble: write failed ' + err);
      await this.throttledInit(this.connectionTimeout * 1000);

      if(retry){
        logger('reconnected and retrying to write');
        await this.write(data, false);
      }
>>>>>>> fe8d2b84
    }
  }

  startPing() {
    console.log('startPing()');
    clearInterval(this.pingRef);

    this.pingRef = setInterval(async () => {
      vrbLogger('ping');
      await this.ping();
    }, 3000);
  }

  onPingSuccess(nr) {
    vrbLogger('pong: ' + nr);
  }

  async onPingFailed(error) {
    logger('onPingFailed(' + error + ')');
    console.log('plejd-ble: ping failed, reconnecting.');

    clearInterval(this.pingRef);
    await this.init();
  }

  async ping() {
    vrbLogger('ping()');

    var ping = crypto.randomBytes(1);
    let pong = null;

    try {
      await this.characteristics.ping.WriteValue([...ping], {});
      pong = await this.characteristics.ping.ReadValue({});
    } catch (err) {
      console.log('error: writing to plejd: ' + err);
      this.emit('pingFailed', 'write error');
      return;
    }

    if (((ping[0] + 1) & 0xff) !== pong[0]) {
      console.log('error: plejd ping failed');
      this.emit('pingFailed', 'plejd ping failed ' + ping[0] + ' - ' + pong[0]);
      return;
    }

    this.emit('pingSuccess', pong[0]);
  }

  startWriteQueue() {
    console.log('startWriteQueue()');
    clearTimeout(this.writeQueueRef);

    this.writeQueueRef = setTimeout(() => this.runWriteQueue(), this.writeQueueWaitTime);
  }

  async runWriteQueue() {
    try {
      while (this.writeQueue.length > 0) {
        const queueItem = this.writeQueue.pop();
        logger("Processing id", queueItem.deviceId, " Command ", queueItem.log, " Queue", this.writeQueue.length);

        if (this.writeQueue.some(item => item.deviceId === queueItem.deviceId)) {
          vrbLogger("Skipping ", queueItem.log, " due to more recent command in queue. Queue length total ", this.writeQueue.length);
          continue; // Skip commands if new ones exist for the same deviceId, but still process all messages in order
        }

        const success = await this.write(queueItem.payload);
        if (!success && queueItem.shouldRetry) {
          queueItem.retryCount = (queueItem.retryCount || 0) + 1;
          logger("Will retry command, count failed so far", queueItem.retryCount);
          if (queueItem.retryCount <= MAX_RETRY_COUNT) {
            this.writeQueue.push(queueItem); // Add back to queue to be processed next;
          }
          if (queueItem.retryCount > 1) {
            break; // First retry directly, consecutive after writeQueueWaitTime ms
          }
        }
      }
    }
    catch (e) {
      console.log("Error in writeQueue loop, values probably not written to Plejd", e);
    }

    this.writeQueueRef = setTimeout(() => this.runWriteQueue(), this.writeQueueWaitTime);
  }

  async _processPlejdService(path, characteristics) {
    const proxyObject = await this.bus.getProxyObject(BLUEZ_SERVICE_NAME, path);
    const service = await proxyObject.getInterface(GATT_SERVICE_ID);
    const properties = await proxyObject.getInterface(DBUS_PROP_INTERFACE);

    const uuid = (await properties.Get(GATT_SERVICE_ID, 'UUID')).value;
    if (uuid !== PLEJD_SERVICE) {
      console.log('plejd-ble: not a Plejd device.');
      return null;
    }

    const dev = (await properties.Get(GATT_SERVICE_ID, 'Device')).value;
    const regex = /dev_([0-9A-F_]+)$/;
    const dirtyAddr = regex.exec(dev);
    const addr = this._reverseBuffer(
      Buffer.from(
        String(dirtyAddr[1])
        .replace(/\-/g, '')
        .replace(/\_/g, '')
        .replace(/\:/g, ''), 'hex'
      )
    );

    for (const chPath of characteristics) {
      const chProxyObject = await this.bus.getProxyObject(BLUEZ_SERVICE_NAME, chPath);
      const ch = await chProxyObject.getInterface(GATT_CHRC_ID);
      const prop = await chProxyObject.getInterface(DBUS_PROP_INTERFACE);

      const chUuid = (await prop.Get(GATT_CHRC_ID, 'UUID')).value;

      if (chUuid === DATA_UUID) {
        logger('found DATA characteristic.');
        this.characteristics.data = ch;
      } else if (chUuid === LAST_DATA_UUID) {
        logger('found LAST_DATA characteristic.');
        this.characteristics.lastData = ch;
        this.characteristics.lastDataProperties = prop;
      } else if (chUuid === AUTH_UUID) {
        logger('found AUTH characteristic.');
        this.characteristics.auth = ch;
      } else if (chUuid === PING_UUID) {
        logger('found PING characteristic.');
        this.characteristics.ping = ch;
      }
    }

    return {
      addr: addr
    };
  }

  async onDeviceConnected(device) {
    console.log('onDeviceConnected()');

    const objects = await this.objectManager.GetManagedObjects();
    const paths = Object.keys(objects);
    let characteristics = [];

    for (const path of paths) {
      const interfaces = Object.keys(objects[path]);
      if (interfaces.indexOf(GATT_CHRC_ID) > -1) {
        characteristics.push(path);
      }
    }

    for (const path of paths) {
      const interfaces = Object.keys(objects[path]);
      if (interfaces.indexOf(GATT_SERVICE_ID) > -1) {
        let chPaths = [];
        for (const c of characteristics) {
          if (c.startsWith(path + '/')) {
            chPaths.push(c);
          }
        }

        console.log('trying ' + chPaths.length + ' characteristics');

        this.plejdService = await this._processPlejdService(path, chPaths);
        if (this.plejdService) {
          break;
        }
      }
    }

    if (!this.plejdService) {
      console.log('plejd-ble: warning: wasn\'t able to connect to Plejd, will retry.');
      this.emit('connectFailed');
      return;
    }

    if (!this.characteristics.auth) {
      console.log('plejd-ble: error: unable to enumerate characteristics.');
      this.emit('connectFailed');
      return;
    }

    this.connectedDevice = device['device'];
    await this.authenticate();
  }

  async onLastDataUpdated(iface, properties, invalidated) {
    if (iface !== GATT_CHRC_ID) {
      return;
    }

    const changedKeys = Object.keys(properties);
    if (changedKeys.length === 0) {
      return;
    }

    const value = await properties['Value'];
    if (!value) {
      return;
    }

    const data = value.value;
    const decoded = this._encryptDecrypt(this.cryptoKey, this.plejdService.addr, data);

    let state = 0;
    let dim = 0;
    let device = parseInt(decoded[0], 10);

    if (decoded.length < 5) {
      // ignore the notification since too small
      return;
    }

    const cmd = decoded.toString('hex', 3, 5);

    if (debug) {
      // logger('raw event received: ', decoded.toString('hex'));
    }

    if (cmd === BLE_CMD_DIM_CHANGE || cmd === BLE_CMD_DIM2_CHANGE) {
      state = parseInt(decoded.toString('hex', 5, 6), 10);
      dim = parseInt(decoded.toString('hex', 6, 8), 16) >> 8;

      this.plejdDevices[device] = {
        state: state,
        dim: dim
      };

      logger('d: ' + device + ' got state+dim update: ' + state + ' - ' + dim);
      this.emit('stateChanged', device, {
        state: state,
        brightness: dim
      });

      return;
    } else if (cmd === BLE_CMD_STATE_CHANGE) {
      state = parseInt(decoded.toString('hex', 5, 6), 10);

      logger('d: ' + device + ' got state update: ' + state);
      this.emit('stateChanged', device, {
        state: state
      });
    } else if (cmd === BLE_CMD_SCENE_TRIG) {
      const scene = parseInt(decoded.toString('hex', 5, 6), 10);
      this.emit('sceneTriggered', device, scene);
    }

    this.plejdDevices[device] = {
      state: state,
      dim: 0
    };
  }

  wireEvents() {
    console.log('wireEvents()');
    const self = this;

    this.on('pingFailed', this.onPingFailed.bind(self));
    this.on('pingSuccess', this.onPingSuccess.bind(self));
  }

  _createChallengeResponse(key, challenge) {
    const intermediate = crypto.createHash('sha256').update(xor(key, challenge)).digest();
    const part1 = intermediate.subarray(0, 16);
    const part2 = intermediate.subarray(16);

    const resp = xor(part1, part2);

    return resp;
  }

  _encryptDecrypt(key, addr, data) {
    var buf = Buffer.concat([addr, addr, addr.subarray(0, 4)]);

    var cipher = crypto.createCipheriv('aes-128-ecb', key, '');
    cipher.setAutoPadding(false);

    var ct = cipher.update(buf).toString('hex');
    ct += cipher.final().toString('hex');
    ct = Buffer.from(ct, 'hex');

    var output = '';
    for (var i = 0, length = data.length; i < length; i++) {
      output += String.fromCharCode(data[i] ^ ct[i % 16]);
    }

    return Buffer.from(output, 'ascii');
  }

  _reverseBuffer(src) {
    var buffer = Buffer.allocUnsafe(src.length)

    for (var i = 0, j = src.length - 1; i <= j; ++i, --j) {
      buffer[i] = src[j]
      buffer[j] = src[i]
    }

    return buffer
  }
}

module.exports = PlejdService;<|MERGE_RESOLUTION|>--- conflicted
+++ resolved
@@ -56,15 +56,8 @@
     this.writeQueueWaitTime = writeQueueWaitTime;
     this.writeQueue = [];
     this.writeQueueRef = null;
-<<<<<<< HEAD
-    
-=======
     this.delayedInit = null;
 
-    this.maxQueueLengthTarget = MAX_WRITEQUEUE_LENGTH_TARGET || this.devices.length || 5;
-    logger('Max global transition queue length target', this.maxQueueLengthTarget)
-
->>>>>>> fe8d2b84
     // Holds a reference to all characteristics
     this.characteristics = {
       data: null,
@@ -165,15 +158,9 @@
       console.log('plejd-ble: error: failed to start discovery. Make sure no other add-on is currently scanning.');
       return;
     }
-<<<<<<< HEAD
 
     logger("Main init done, starting internal init in 1s");
-    setTimeout(async () => {
-      await this._internalInit();
-    }, this.connectionTimeout * 1000);
-=======
     return new Promise(resolve => setTimeout(() => resolve(this._internalInit()), this.connectionTimeout * 1000));
->>>>>>> fe8d2b84
   }
 
   async _internalInit() {
@@ -243,7 +230,6 @@
   }
 
   async onInterfacesAdded(path, interfaces) {
-    // const [adapter, dev, service, characteristic] = path.split('/').slice(3);
     const interfaceKeys = Object.keys(interfaces);
 
     if (interfaceKeys.indexOf(BLUEZ_DEVICE_ID) > -1) {
@@ -344,17 +330,10 @@
 
   _setBrightness(deviceId, brightness, shouldRetry) {
     if (!brightness && brightness !== 0) {
-<<<<<<< HEAD
       logger('No brightness specified, Queueing turning on ', deviceId, ' to previous known.');
       var payload = Buffer.from((deviceId).toString(16).padStart(2, '0') + '0110009701', 'hex');
       this.writeQueue.unshift({deviceId: deviceId, log: 'ON', shouldRetry: shouldRetry, payload: payload});
     } 
-=======
-      logger('no brightness specified, setting ', id, ' to previous known.');
-      var payload = Buffer.from((id).toString(16).padStart(2, '0') + '0110009701', 'hex');
-      this.writeQueue.unshift(payload);
-    }
->>>>>>> fe8d2b84
     else {
       if (brightness <= 0) {
         this._turnOff(deviceId, shouldRetry);
@@ -363,18 +342,11 @@
         if (brightness > 255) {
           brightness = 255;
         }
-<<<<<<< HEAD
   
         logger('Queueing ', deviceId, 'brightness to ' + brightness);
         const brightnessVal = brightness << 8 | brightness;
         var payload = Buffer.from((deviceId).toString(16).padStart(2, '0') + '0110009801' + (brightnessVal).toString(16).padStart(4, '0'), 'hex');
         this.writeQueue.unshift({deviceId: deviceId, log: 'DIM ' + brightness, shouldRetry: shouldRetry, payload: payload});
-=======
-
-        logger('Setting ', id, 'brightness to ' + brightness);
-        brightness = brightness << 8 | brightness;
-        var payload = Buffer.from((id).toString(16).padStart(2, '0') + '0110009801' + (brightness).toString(16).padStart(4, '0'), 'hex');
->>>>>>> fe8d2b84
       }
     }
   }
@@ -416,12 +388,6 @@
     this.characteristics.lastData.StartNotify();
   }
 
-<<<<<<< HEAD
-  async write(data) {
-    if (!this.plejdService || !this.characteristics.data) {
-      logger("plejdService or characteristics not available");
-      return false;
-=======
   async throttledInit(delay) {
     if(this.delayedInit){
       return this.delayedInit;
@@ -434,10 +400,10 @@
    return this.delayedInit;
   }
 
-  async write(data, retry = true) {
+  async write(data) {
     if (!data || !this.plejdService || !this.characteristics.data) {
-      return;
->>>>>>> fe8d2b84
+      logger("plejdService or characteristics not available");
+      return false;
     }
 
     try {
@@ -449,20 +415,13 @@
       if (err.message === 'In Progress') {
         logger('write failed due to "In progress" ', err);
       }
-<<<<<<< HEAD
       else {
         logger('write failed ', err);
       }
+
+      await this.throttledInit(this.connectionTimeout * 1000);
+
       return false;
-=======
-      console.log('plejd-ble: write failed ' + err);
-      await this.throttledInit(this.connectionTimeout * 1000);
-
-      if(retry){
-        logger('reconnected and retrying to write');
-        await this.write(data, false);
-      }
->>>>>>> fe8d2b84
     }
   }
 
