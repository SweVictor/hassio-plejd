--- conflicted
+++ resolved
@@ -3,11 +3,7 @@
 const fs = require('fs');
 const PlejdService = require('./ble.bluez');
 
-<<<<<<< HEAD
 const version = "0.3.0";
-=======
-const version = "0.2.10";
->>>>>>> 3dcddf02
 
 async function main() {
   console.log('starting Plejd add-on v. ' + version);
@@ -19,10 +15,6 @@
   const client = new mqtt.MqttClient(config.mqttBroker, config.mqttUsername, config.mqttPassword);
 
   plejdApi.once('loggedIn', () => {
-<<<<<<< HEAD
-    plejdApi.getCryptoKey();
-=======
->>>>>>> 3dcddf02
     plejdApi.on('ready', (cryptoKey) => {
       const devices = plejdApi.getDevices();
 
