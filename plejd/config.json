{
  "name": "Plejd",
<<<<<<< HEAD
  "version": "0.2.0",
=======
  "version": "0.1.1",
>>>>>>> 4e643875
  "slug": "plejd",
  "description": "Adds support for the Swedish home automation devices from Plejd.",
  "url": "https://github.com/icanos/hassio-plejd/",
  "arch": [
    "armhf",
    "armv7",
    "aarch64",
    "amd64",
    "i386"
  ],
  "startup": "application",
  "boot": "auto",
  "host_network": true,
  "options": {
    "site": "Default Site",
    "username": "",
    "password": "",
    "mqttBroker": "mqtt://",
    "mqttUsername": "",
    "mqttPassword": "",
    "includeRoomsAsLights": false
  },
  "schema": {
    "site": "str",
    "username": "str",
    "password": "str",
    "mqttBroker": "str",
    "mqttUsername": "str",
    "mqttPassword": "str",
    "includeRoomsAsLights": "bool"
  }
}<|MERGE_RESOLUTION|>--- conflicted
+++ resolved
@@ -1,10 +1,6 @@
 {
   "name": "Plejd",
-<<<<<<< HEAD
   "version": "0.2.0",
-=======
-  "version": "0.1.1",
->>>>>>> 4e643875
   "slug": "plejd",
   "description": "Adds support for the Swedish home automation devices from Plejd.",
   "url": "https://github.com/icanos/hassio-plejd/",
